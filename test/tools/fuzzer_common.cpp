--- conflicted
+++ resolved
@@ -105,12 +105,9 @@
 		compiler.setModelCheckerSettings({
 			frontend::ModelCheckerContracts::Default(),
 			frontend::ModelCheckerEngine::All(),
-<<<<<<< HEAD
+			frontend::ModelCheckerExtCalls{},
 			/*showUnproved=*/false,
 			smtutil::SMTSolverChoice::All(),
-=======
-			frontend::ModelCheckerExtCalls{},
->>>>>>> fe432ad9
 			frontend::ModelCheckerTargets::Default(),
 			/*timeout=*/1
 		});
