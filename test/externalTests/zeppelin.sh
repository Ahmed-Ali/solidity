#!/usr/bin/env bash

# ------------------------------------------------------------------------------
# This file is part of solidity.
#
# solidity is free software: you can redistribute it and/or modify
# it under the terms of the GNU General Public License as published by
# the Free Software Foundation, either version 3 of the License, or
# (at your option) any later version.
#
# solidity is distributed in the hope that it will be useful,
# but WITHOUT ANY WARRANTY; without even the implied warranty of
# MERCHANTABILITY or FITNESS FOR A PARTICULAR PURPOSE.  See the
# GNU General Public License for more details.
#
# You should have received a copy of the GNU General Public License
# along with solidity.  If not, see <http://www.gnu.org/licenses/>
#
# (c) 2019 solidity contributors.
#------------------------------------------------------------------------------
source scripts/common.sh
source test/externalTests/common.sh

verify_input "$1"
SOLJSON="$1"

function install_fn { npm install; }
function compile_fn { npx truffle compile; }
function test_fn { npm run test; }

function zeppelin_test
{
    OPTIMIZER_LEVEL=1
    CONFIG="truffle-config.js"

<<<<<<< HEAD
    truffle_setup https://github.com/solidity-external-tests/openzeppelin-contracts.git upgrade-0.8.0
    run_install install_fn
=======
    truffle_setup "$SOLJSON" https://github.com/solidity-external-tests/openzeppelin-contracts.git upgrade-0.7.0
    run_install "$SOLJSON" install_fn
>>>>>>> c996d740

    truffle_run_test "$SOLJSON" compile_fn test_fn "NO-FORCE-ABI-V2"
}

external_test Zeppelin zeppelin_test<|MERGE_RESOLUTION|>--- conflicted
+++ resolved
@@ -33,13 +33,8 @@
     OPTIMIZER_LEVEL=1
     CONFIG="truffle-config.js"
 
-<<<<<<< HEAD
-    truffle_setup https://github.com/solidity-external-tests/openzeppelin-contracts.git upgrade-0.8.0
-    run_install install_fn
-=======
-    truffle_setup "$SOLJSON" https://github.com/solidity-external-tests/openzeppelin-contracts.git upgrade-0.7.0
+    truffle_setup "$SOLJSON" https://github.com/solidity-external-tests/openzeppelin-contracts.git upgrade-0.8.0
     run_install "$SOLJSON" install_fn
->>>>>>> c996d740
 
     truffle_run_test "$SOLJSON" compile_fn test_fn "NO-FORCE-ABI-V2"
 }
