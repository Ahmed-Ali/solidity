/*
	This file is part of solidity.

	solidity is free software: you can redistribute it and/or modify
	it under the terms of the GNU General Public License as published by
	the Free Software Foundation, either version 3 of the License, or
	(at your option) any later version.

	solidity is distributed in the hope that it will be useful,
	but WITHOUT ANY WARRANTY; without even the implied warranty of
	MERCHANTABILITY or FITNESS FOR A PARTICULAR PURPOSE.  See the
	GNU General Public License for more details.

	You should have received a copy of the GNU General Public License
	along with solidity.  If not, see <http://www.gnu.org/licenses/>.
*/
// SPDX-License-Identifier: GPL-3.0

#pragma once

#include <libsmtutil/SolverInterface.h>

#include <optional>
#include <set>

namespace solidity::frontend
{

struct ModelCheckerContracts
{
	/// By default all contracts are analyzed.
	static ModelCheckerContracts Default() { return {}; }

	/// Parses a string of the form <path>:<contract>,<path>:contract,...
	/// and returns nullopt if a path or contract name is empty.
	static std::optional<ModelCheckerContracts> fromString(std::string const& _contracts);

	/// @returns true if all contracts should be analyzed.
	bool isDefault() const { return contracts.empty(); }

	bool has(std::string const& _source) const { return contracts.count(_source); }
	bool has(std::string const& _source, std::string const& _contract) const
	{
		return has(_source) && contracts.at(_source).count(_contract);
	}

	bool operator!=(ModelCheckerContracts const& _other) const noexcept { return !(*this == _other); }
	bool operator==(ModelCheckerContracts const& _other) const noexcept { return contracts == _other.contracts; }

	/// Represents which contracts should be analyzed by the SMTChecker
	/// as the most derived.
	/// The key is the source file. If the map is empty, all sources must be analyzed.
	/// For each source, contracts[source] represents the contracts in that source
	/// that should be analyzed.
	/// If the set of contracts is empty, all contracts in that source should be analyzed.
	std::map<std::string, std::set<std::string>> contracts;
};

struct ModelCheckerEngine
{
	bool bmc = false;
	bool chc = false;

	static constexpr ModelCheckerEngine All() { return {true, true}; }
	static constexpr ModelCheckerEngine BMC() { return {true, false}; }
	static constexpr ModelCheckerEngine CHC() { return {false, true}; }
	static constexpr ModelCheckerEngine None() { return {false, false}; }

	bool none() const { return !any(); }
	bool any() const { return bmc || chc; }
	bool all() const { return bmc && chc; }

	static std::optional<ModelCheckerEngine> fromString(std::string const& _engine)
	{
		static std::map<std::string, ModelCheckerEngine> engineMap{
			{"all", All()},
			{"bmc", BMC()},
			{"chc", CHC()},
			{"none", None()}
		};
		if (engineMap.count(_engine))
			return engineMap.at(_engine);
		return {};
	}

	bool operator!=(ModelCheckerEngine const& _other) const noexcept { return !(*this == _other); }
	bool operator==(ModelCheckerEngine const& _other) const noexcept { return bmc == _other.bmc && chc == _other.chc; }
};

enum class VerificationTargetType { ConstantCondition, Underflow, Overflow, UnderOverflow, DivByZero, Balance, Assert, PopEmptyArray, OutOfBounds };

struct ModelCheckerTargets
{
	static ModelCheckerTargets Default() { return *fromString("default"); }

	static std::optional<ModelCheckerTargets> fromString(std::string const& _targets);

	bool has(VerificationTargetType _type) const { return targets.count(_type); }

	/// @returns true if the @p _target is valid,
	/// and false otherwise.
	bool setFromString(std::string const& _target);

	static std::map<std::string, VerificationTargetType> const targetStrings;

	bool operator!=(ModelCheckerTargets const& _other) const noexcept { return !(*this == _other); }
	bool operator==(ModelCheckerTargets const& _other) const noexcept { return targets == _other.targets; }

	std::set<VerificationTargetType> targets;
};

struct ModelCheckerSettings
{
	ModelCheckerContracts contracts = ModelCheckerContracts::Default();
	ModelCheckerEngine engine = ModelCheckerEngine::None();
<<<<<<< HEAD
	smtutil::SMTSolverChoice solvers = smtutil::SMTSolverChoice::All();
=======
	bool showUnproved = false;
>>>>>>> 0285d5b0
	ModelCheckerTargets targets = ModelCheckerTargets::Default();
	std::optional<unsigned> timeout;

	bool operator!=(ModelCheckerSettings const& _other) const noexcept { return !(*this == _other); }
	bool operator==(ModelCheckerSettings const& _other) const noexcept
	{
		return
			contracts == _other.contracts &&
			engine == _other.engine &&
			targets == _other.targets &&
			timeout == _other.timeout;
	}
};

}<|MERGE_RESOLUTION|>--- conflicted
+++ resolved
@@ -113,11 +113,8 @@
 {
 	ModelCheckerContracts contracts = ModelCheckerContracts::Default();
 	ModelCheckerEngine engine = ModelCheckerEngine::None();
-<<<<<<< HEAD
+	bool showUnproved = false;
 	smtutil::SMTSolverChoice solvers = smtutil::SMTSolverChoice::All();
-=======
-	bool showUnproved = false;
->>>>>>> 0285d5b0
 	ModelCheckerTargets targets = ModelCheckerTargets::Default();
 	std::optional<unsigned> timeout;
 
