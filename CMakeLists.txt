--- conflicted
+++ resolved
@@ -10,11 +10,7 @@
 eth_policy()
 
 # project name and version should be set after cmake_policy CMP0048
-<<<<<<< HEAD
 set(PROJECT_VERSION "0.7.0")
-=======
-set(PROJECT_VERSION "0.6.4")
->>>>>>> b65a165d
 project(solidity VERSION ${PROJECT_VERSION} LANGUAGES C CXX)
 
 include(TestBigEndian)
